[bumpversion]
current_version = 0.6.1.dev0
commit = True
tag = True
parse = (?P<major>\d+)\.(?P<minor>\d+)\.(?P<patch>\d+)(\.(?P<release>[a-z]+)(?P<candidate>\d+))?
serialize = 
	{major}.{minor}.{patch}.{release}{candidate}
	{major}.{minor}.{patch}

[bumpversion:part:release]
optional_value = release
first_value = dev
values = 
	dev
	release

[bumpversion:part:candidate]

[bumpversion:file:setup.py]
search = version='{current_version}'
replace = version='{new_version}'

[bumpversion:file:copulas/__init__.py]
search = __version__ = '{current_version}'
replace = __version__ = '{new_version}'

[bumpversion:file:conda/meta.yaml]
search = version = '{current_version}'
replace = version = '{new_version}'

[bdist_wheel]
universal = 1

[flake8]
max-line-length = 99
exclude = docs, .git, __pycache__, .ipynb_checkpoints
ignore = W503
<<<<<<< HEAD
per-file-ignores = 
	large_scale_evaluation.py:T001
=======
extend-ignore = SFS3  # String literal formatting using f-string.
>>>>>>> 02de85b3

[isort]
line_length = 99
lines_between_types = 0
multi_line_output = 4
use_parentheses = True
not_skip = __init__.py

[aliases]
test = pytest

[tool:pytest]
collect_ignore = ['setup.py']

[doc8]
max-line-length = 99
<|MERGE_RESOLUTION|>--- conflicted
+++ resolved
@@ -35,12 +35,9 @@
 max-line-length = 99
 exclude = docs, .git, __pycache__, .ipynb_checkpoints
 ignore = W503
-<<<<<<< HEAD
+extend-ignore = SFS3  # String literal formatting using f-string.
 per-file-ignores = 
 	large_scale_evaluation.py:T001
-=======
-extend-ignore = SFS3  # String literal formatting using f-string.
->>>>>>> 02de85b3
 
 [isort]
 line_length = 99
