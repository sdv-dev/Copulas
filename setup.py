#!/usr/bin/env python
# -*- coding: utf-8 -*-

"""The setup script."""

from setuptools import setup, find_packages

with open('README.md') as readme_file:
    readme = readme_file.read()

with open('HISTORY.md') as history_file:
    history = history_file.read()

install_requires = [
    'numpy>=1.13.1,<1.17',
    'pandas>=0.22.0,<0.25',
    'scipy>=1.2,<1.3',
    'exrex>=0.10.5,<0.11',
    'matplotlib>=2.2.2,<4',
    'boto3>=1.7.47,<1.10',
    'docutils>=0.10,<0.15'
]

development_requires = [
    # general
    'bumpversion>=0.5.3',
    'pip>=9.0.1',
    'watchdog>=0.8.3',

    # docs
    'm2r>=0.2.0',
    'nbsphinx>=0.5.0',
    'Sphinx>=1.7.1',
    'sphinx_rtd_theme>=0.2.4',

    # style check
    'flake8>=3.7.7',
    'isort>=4.3.4',

    # fix style issues
    'autoflake>=1.1',
    'autopep8>=1.4.3',

    # distribute on PyPI
    'twine>=1.10.0',
    'wheel>=0.30.0',

    # Advanced testing
    'coverage>=4.5.1',
    'tox>=2.9.1',

    # Documentation style
    'doc8==0.8.0',
    'pydocstyle==3.0.0',
]

<<<<<<< HEAD
tutorials_require = [
    'jupyter>=1.0.0',
    'scikit-learn>=0.22,<0.23'
=======
    # Tutorials
    'jupyter>=1.0.0',

    # ATM datasets test
    'tabulate>=0.8.3,<0.9',
>>>>>>> 639c656f
]

tests_require = [
    'pytest>=3.4.2',
    'pytest-cov>=2.6.0',
]

setup_requires = [
    'pytest-runner>=2.11.1',
]

setup(
    author="MIT Data To AI Lab",
    author_email='dailabmit@gmail.com',
    classifiers=[
        'Development Status :: 2 - Pre-Alpha',
        'Intended Audience :: Developers',
        'License :: OSI Approved :: MIT License',
        'Natural Language :: English',
        'Programming Language :: Python :: 3',
        'Programming Language :: Python :: 3.5',
        'Programming Language :: Python :: 3.6',
        'Programming Language :: Python :: 3.7',
    ],
    description="A python library for building different types of copulas and using them for sampling.",
    entry_points={
        'console_scripts': [
            'copulas=copulas.cli:main',
        ],
    },
    extras_require={
        'tutorials': tutorials_require,
        'test': tests_require,
        'dev': tests_require + development_requires + tutorials_require,
    },
    install_requires=install_requires,
    license="MIT license",
    long_description=readme + '\n\n' + history,
    long_description_content_type='text/markdown',
    include_package_data=True,
    keywords='copulas',
    name='copulas',
    packages=find_packages(include=['copulas', 'copulas.*']),
    python_requires='>=3.5',
    setup_requires=setup_requires,
    test_suite='tests',
    tests_require=tests_require,
    url='https://github.com/sdv-dev/Copulas',
    version='0.2.6-dev',
    zip_safe=False,
)<|MERGE_RESOLUTION|>--- conflicted
+++ resolved
@@ -52,19 +52,14 @@
     # Documentation style
     'doc8==0.8.0',
     'pydocstyle==3.0.0',
+
+    # ATM datasets test
+    'tabulate>=0.8.3,<0.9',
 ]
 
-<<<<<<< HEAD
 tutorials_require = [
     'jupyter>=1.0.0',
     'scikit-learn>=0.22,<0.23'
-=======
-    # Tutorials
-    'jupyter>=1.0.0',
-
-    # ATM datasets test
-    'tabulate>=0.8.3,<0.9',
->>>>>>> 639c656f
 ]
 
 tests_require = [
