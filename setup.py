#.dev0!/usr/bin/env python
# -*- coding: utf-8 -*-

"""The setup script."""

from setuptools import setup, find_packages

with open('README.md', encoding='utf-8') as readme_file:
    readme = readme_file.read()

with open('HISTORY.md', encoding='utf-8') as history_file:
    history = history_file.read()

install_requires = [
    'matplotlib>=3.2.0,<4',
    "numpy>=1.18.0,<1.20.0;python_version<'3.7'",
    "numpy>=1.20.0,<2;python_version>='3.7'",
    'pandas>=1.1.3,<2',
    'scipy>=1.5.4,<2',
]

development_requires = [
    # general
    'pip>=9.0.1',
    'bumpversion>=0.5.3,<0.6',
    'watchdog>=0.8.3,<0.11',

    # docs
    'm2r>=0.2.0,<0.3',
    'nbsphinx>=0.5.0,<0.7',
    'Sphinx>=1.7.1,<3',
    'sphinx_rtd_theme>=0.2.4,<0.5',

    # Jinja2>=3 makes the sphinx theme fail
    'Jinja2>=2,<3',

    # style check
    'flake8>=3.7.7,<4',
    'isort>=4.3.4,<5',
    'flake8-debugger>=4.0.0,<4.1',
    'flake8-mock>=0.3,<0.4',
    'flake8-mutable>=1.2.0,<1.3',
<<<<<<< HEAD
    'dlint>=0.11.0,<0.12',
=======
    'flake8-docstrings>=1.5.0,<2',
    'pydocstyle>=6.1.1,<6.2',
    'flake8-pytest-style>=1.5.0,<2',
    'flake8-comprehensions>=3.6.1,<3.7',
    'flake8-print>=4.0.0,<4.1',
    'flake8-expression-complexity>=0.0.9,<0.1',
    'flake8-multiline-containers>=0.0.18,<0.1',
    'pandas-vet>=0.2.2,<0.3',
    'flake8-builtins>=1.5.3,<1.6',
    'flake8-eradicate>=1.1.0,<1.2',
    'flake8-quotes>=3.3.0,<4',
    'flake8-variables-names>=0.0.4,<0.1',
    'flake8-sfs>=0.0.3,<0.1',
    'flake8-absolute-import>=1.0,<2',
>>>>>>> 7cf90628

    # fix style issues
    'autoflake>=1.1,<2',
    'autopep8>=1.4.3,<1.6',

    # distribute on PyPI
    'twine>=1.10.0,<4',
    'wheel>=0.30.0',

    # Advanced testing
    'coverage>=4.5.1,<6',
    'tox>=2.9.1,<4',
    'invoke',

    # Documentation style
    'doc8>=0.8.0,<0.9',

    # Large scale evaluation
    'urllib3>=1.20,<1.26',
    'tabulate>=0.8.3,<0.9',
    'boto3>=1.7.47,<1.10',
    'docutils>=0.10,<0.15'
]

tutorials_require = [
    'scikit-learn>=0.24,<2',
    'jupyter>=1.0.0,<2',
]

tests_require = [
    'pytest>=3.4.2,<6',
    'pytest-cov>=2.6.0,<3',
    'pytest-rerunfailures>=9.0.0,<10',
    'rundoc>=0.4.3,<0.5',
]

setup_requires = [
    'pytest-runner>=2.11.1',
]

setup(
    author="MIT Data To AI Lab",
    author_email='dailabmit@gmail.com',
    classifiers=[
        'Development Status :: 2 - Pre-Alpha',
        'Intended Audience :: Developers',
        'License :: OSI Approved :: MIT License',
        'Natural Language :: English',
        'Programming Language :: Python :: 3',
        'Programming Language :: Python :: 3.6',
        'Programming Language :: Python :: 3.7',
        'Programming Language :: Python :: 3.8',
        'Programming Language :: Python :: 3.9',
    ],
    description="A python library for building different types of copulas and using them for sampling.",
    extras_require={
        'tutorials': tutorials_require,
        'test': tests_require + tutorials_require,
        'dev': tests_require + development_requires + tutorials_require,
    },
    install_requires=install_requires,
    license="MIT license",
    long_description=readme + '\n\n' + history,
    long_description_content_type='text/markdown',
    include_package_data=True,
    keywords='copulas',
    name='copulas',
    packages=find_packages(include=['copulas', 'copulas.*']),
    python_requires='>=3.6,<3.10',
    setup_requires=setup_requires,
    test_suite='tests',
    tests_require=tests_require,
    url='https://github.com/sdv-dev/Copulas',
    version='0.6.1.dev0',
    zip_safe=False,
)<|MERGE_RESOLUTION|>--- conflicted
+++ resolved
@@ -40,9 +40,7 @@
     'flake8-debugger>=4.0.0,<4.1',
     'flake8-mock>=0.3,<0.4',
     'flake8-mutable>=1.2.0,<1.3',
-<<<<<<< HEAD
     'dlint>=0.11.0,<0.12',
-=======
     'flake8-docstrings>=1.5.0,<2',
     'pydocstyle>=6.1.1,<6.2',
     'flake8-pytest-style>=1.5.0,<2',
@@ -57,7 +55,6 @@
     'flake8-variables-names>=0.0.4,<0.1',
     'flake8-sfs>=0.0.3,<0.1',
     'flake8-absolute-import>=1.0,<2',
->>>>>>> 7cf90628
 
     # fix style issues
     'autoflake>=1.1,<2',
