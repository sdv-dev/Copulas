# -*- coding: utf-8 -*-

"""Top-level package for Copulas."""

__author__ = 'MIT Data To AI Lab'
__email__ = 'dailabmit@gmail.com',
__version__ = '0.2.2-dev'

import importlib

import numpy as np

EPSILON = np.finfo(np.float32).eps


<<<<<<< HEAD
def random_state(function):
    def wrapper(self, *args, **kwargs):
        if self.random_seed is None:
            return function(self, *args, **kwargs)

        else:
            original_state = np.random.get_state()
            np.random.seed(self.random_seed)

            result = function(self, *args, **kwargs)

            np.random.set_state(original_state)
            return result

    return wrapper
=======
class NotFittedError(Exception):
    pass


def import_object(object_name):
    """Import an object from its Fully Qualified Name."""
    package, name = object_name.rsplit('.', 1)
    return getattr(importlib.import_module(package), name)


def get_qualified_name(_object):
    """Return the Fully Qualified Name from an instance or class."""
    module = _object.__module__
    if hasattr(_object, '__name__'):
        _class = _object.__name__

    else:
        _class = _object.__class__.__name__

    return module + '.' + _class
>>>>>>> cb6bdf51
<|MERGE_RESOLUTION|>--- conflicted
+++ resolved
@@ -13,7 +13,10 @@
 EPSILON = np.finfo(np.float32).eps
 
 
-<<<<<<< HEAD
+class NotFittedError(Exception):
+    pass
+
+
 def random_state(function):
     def wrapper(self, *args, **kwargs):
         if self.random_seed is None:
@@ -29,9 +32,6 @@
             return result
 
     return wrapper
-=======
-class NotFittedError(Exception):
-    pass
 
 
 def import_object(object_name):
@@ -49,5 +49,4 @@
     else:
         _class = _object.__class__.__name__
 
-    return module + '.' + _class
->>>>>>> cb6bdf51
+    return module + '.' + _class