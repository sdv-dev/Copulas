import logging
from collections import OrderedDict

import numpy as np
import pandas as pd
from scipy import integrate, stats

from copulas import (
    EPSILON, check_valid_values, get_instance, get_qualified_name, random_state, store_args)
from copulas.multivariate.base import Multivariate
from copulas.univariate import Univariate

LOGGER = logging.getLogger(__name__)
DEFAULT_DISTRIBUTION = 'copulas.univariate.gaussian.GaussianUnivariate'


class GaussianMultivariate(Multivariate):
    """Class for a gaussian copula model.

    Args:
        distribution (str): Full qualified name of the class to be used as distribution.
    """

    @store_args
    def __init__(self, distribution=DEFAULT_DISTRIBUTION, *args, **kwargs):
        super().__init__(*args, **kwargs)

        self.distribs = OrderedDict()
        self.covariance = None
        self.means = None
        self.distribution = distribution

    def __str__(self):
        distribs = [
            '\n{}\n==============\n{}'.format(key, value)
            for key, value in self.distribs.items()
        ]

        covariance = (
            '\n\nCovariance:\n{}'.format(self.covariance)
        )
        return '\n'.join(distribs) + covariance

    def get_lower_bound(self):
        """Compute the lower bound to integrate cumulative density.

        Returns:
            float: lower bound for cumulative density integral.
        """
        lower_bounds = []

        for distribution in self.distribs.values():
            lower_bound = distribution.percent_point(distribution.mean / 10000)
            if not pd.isnull(lower_bound):
                lower_bounds.append(lower_bound)

        return min(lower_bounds)

    def _get_covariance(self, X):
        """Compute covariance matrix with transformed data.

        Args:
            X: `numpy.ndarray` or `pandas.DataFrame`.

        Returns:
            np.ndarray

        """
        result = pd.DataFrame(index=range(len(X)))
        for column_name, column in X.items():
            distrib = self.distribs[column_name]

            # get original distrib's cdf of the column
            cdf = distrib.cumulative_distribution(column)

            if distrib.constant_value is not None:
                # This is to avoid np.inf in the case the column is constant.
                cdf = np.ones(column.shape) - EPSILON

            # get inverse cdf using standard normal
            result[column_name] = stats.norm.ppf(cdf)

        # remove any rows that have infinite values
        result = result[~result.isin([np.inf, -np.inf]).any(axis=1)]
        return pd.DataFrame(data=result).cov().values

    @check_valid_values
    def fit(self, X):
        """Compute the distribution for each variable and then its covariance matrix.

        Args:
            X(numpy.ndarray or pandas.DataFrame): Data to model.

        Returns:
            None
        """
        LOGGER.debug('Fitting Gaussian Copula')
<<<<<<< HEAD
        column_names = self.get_column_names(X)

        for column_name in column_names:
            self.distribs[column_name] = get_instance(self.distribution)
            column = self.get_column(X, column_name)
=======
        distribution_class = import_object(self.distribution)

        if not isinstance(X, pd.DataFrame):
            X = pd.DataFrame(X)

        for column_name, column in X.items():
            self.distribs[column_name] = distribution_class()
>>>>>>> 1f5c6933
            self.distribs[column_name].fit(column)

        self.covariance = self._get_covariance(X)
        self.fitted = True

    def probability_density(self, X):
        """Compute probability density function for given copula family.

        Args:
            X: `numpy.ndarray` or `pandas.DataFrame`

        Returns:
            np.array: Probability density for the input values.
        """
        self.check_fit()

        # make cov positive semi-definite
        covariance = self.covariance * np.identity(self.covariance.shape[0])
        return stats.multivariate_normal.pdf(X, cov=covariance)

    def cumulative_distribution(self, X):
        """Computes the cumulative distribution function for the copula

        Args:
            X: `numpy.ndarray` or `pandas.DataFrame`

        Returns:
            np.array: cumulative probability
        """
        self.check_fit()

        # Wrapper for pdf to accept vector as args
        def func(*args):
            return self.probability_density(list(args))

        # Lower bound for integral, to split significant part from tail
        lower_bound = self.get_lower_bound()

        ranges = [[lower_bound, val] for val in X]
        return integrate.nquad(func, ranges)[0]

    @random_state
    def sample(self, num_rows=1):
        """Creates sintentic values stadistically similar to the original dataset.

        Args:
            num_rows: `int` amount of samples to generate.

        Returns:
            np.ndarray: Sampled data.

        """
        self.check_fit()

        res = {}
        means = np.zeros(self.covariance.shape[0])
        size = (num_rows,)

        clean_cov = np.nan_to_num(self.covariance)
        samples = np.random.multivariate_normal(means, clean_cov, size=size)

        for i, (label, distrib) in enumerate(self.distribs.items()):
            cdf = stats.norm.cdf(samples[:, i])
            res[label] = distrib.percent_point(cdf)

        return pd.DataFrame(data=res)

    def to_dict(self):
        distributions = {
            name: distribution.to_dict() for name, distribution in self.distribs.items()
        }

        return {
            'covariance': self.covariance.tolist(),
            'distribs': distributions,
            'type': get_qualified_name(self),
            'fitted': self.fitted,
            'distribution': self.distribution
        }

    @classmethod
    def from_dict(cls, copula_dict):
        """Set attributes with provided values."""
        instance = cls()
        instance.distribs = {}

        for name, parameters in copula_dict['distribs'].items():
            instance.distribs[name] = Univariate.from_dict(parameters)

        instance.covariance = np.array(copula_dict['covariance'])
        instance.fitted = copula_dict['fitted']
        instance.distribution = copula_dict['distribution']
        return instance<|MERGE_RESOLUTION|>--- conflicted
+++ resolved
@@ -95,21 +95,13 @@
             None
         """
         LOGGER.debug('Fitting Gaussian Copula')
-<<<<<<< HEAD
+
         column_names = self.get_column_names(X)
 
         for column_name in column_names:
             self.distribs[column_name] = get_instance(self.distribution)
             column = self.get_column(X, column_name)
-=======
-        distribution_class = import_object(self.distribution)
 
-        if not isinstance(X, pd.DataFrame):
-            X = pd.DataFrame(X)
-
-        for column_name, column in X.items():
-            self.distribs[column_name] = distribution_class()
->>>>>>> 1f5c6933
             self.distribs[column_name].fit(column)
 
         self.covariance = self._get_covariance(X)
