--- conflicted
+++ resolved
@@ -78,13 +78,8 @@
 
     def get_pdf(self, X):
         # make cov positive semi-definite
-<<<<<<< HEAD
-        cov = self.cov_matrix * np.identity(self.cov_matrix.shape[0])
-        return self.pdf(X, self.means, cov)
-=======
-        covariance = self.cov_matrix * np.identity(3)
+        covariance = self.cov_matrix * np.identity(self.cov_matrix.shape[0])
         return self.pdf(X, cov=covariance)
->>>>>>> 5224a896
 
     def get_cdf(self, X):
         # Wrapper for pdf to accept vector as args
