from unittest import TestCase
from unittest.mock import patch

import numpy as np
import pandas as pd

from copulas.multivariate.base import Multivariate
from copulas.multivariate.tree import Tree, TreeTypes
from copulas.multivariate.vine import VineCopula
from copulas.univariate import KDEUnivariate
from tests import compare_nested_dicts, compare_nested_iterables


class TestVine(TestCase):

    def setUp(self):
        data = pd.DataFrame({
            'column1': np.array([
                2641.16233666, 921.14476418, -651.32239137, 1223.63536668,
                3233.37342355, 1373.22400821, 1959.28188858, 1076.99295365,
                2029.25100261, 1835.52188141, 1170.03850556, 739.42628394,
                1866.65810627, 3703.49786503, 1719.45232017, 258.90206528,
                219.42363944, 609.90212377, 1618.44207239, 2323.2775272,
                3251.78732274, 1430.63989981, -180.57028875, -592.84497457,
            ]),
            'column2': np.array([
                180.2425623, 192.35609972, 150.24830291, 156.62123653,
                173.80311908, 191.0922843, 163.22252158, 190.73280428,
                158.52982435, 163.0101334, 205.24904026, 175.42916046,
                208.31821984, 178.98351969, 160.50981075, 163.19294974,
                173.30395132, 215.18996298, 164.71141696, 178.84973821,
                182.99902513, 217.5796917, 201.56983421, 174.92272693
            ]),
            'column3': np.array([
                -1.42432446, -0.14759864, 0.66476302, -0.04061445, 0.64305762,
                1.79615407, 0.70450457, -0.05886671, -0.36794788, 1.39331262,
                0.39792831, 0.0676313, -0.96761759, 0.67286132, -0.55013279,
                -0.53118328, 1.23969655, -0.35985016, -0.03568531, 0.91456357,
                0.49077378, -0.27428204, 0.45857406, 2.29614033
            ])
        })

        self.rvine = VineCopula(TreeTypes.REGULAR)
        self.rvine.fit(data)

        self.cvine = VineCopula(TreeTypes.CENTER)
        self.cvine.fit(data)

        self.dvine = VineCopula(TreeTypes.DIRECT)
        self.dvine.fit(data)

    def test_get_likelihood(self):
        uni_matrix = np.array([[0.1, 0.2, 0.3, 0.4]])

        # FIX ME: there is some randomness in rvine, will do another test
        rvalue = self.rvine.get_likelihood(uni_matrix)
        expected = -0.2859820599667698
        assert abs(rvalue - expected) < 10E-3

        cvalue = self.cvine.get_likelihood(uni_matrix)
        expected = -0.27565584158521045
        assert abs(cvalue - expected) < 10E-3

        dvalue = self.dvine.get_likelihood(uni_matrix)
        expected = -0.27565584158521045
        assert abs(dvalue - expected) < 10E-3

    def test_to_dict(self):
        """to_dict returns the internal parameters to replicate one instance."""
        # Setup
        instance = VineCopula('regular')
        instance.fitted = True
        instance.n_sample = 100
        instance.n_var = 10
        instance.depth = 3
        instance.truncated = 3
        tree = Tree('regular')
        instance.trees = [tree]
        uni = KDEUnivariate()
        instance.unis = [uni]

        tau_mat = np.array([
            [0, 1],
            [1, 0]
        ])
        instance.tau_mat = tau_mat

        u_matrix = np.array([
            [0, 1],
            [1, 0]
        ])
        instance.u_matrix = u_matrix

        expected_result = {
            'type': 'copulas.multivariate.vine.VineCopula',
            'fitted': True,
            'vine_type': 'regular',
            'n_sample': 100,
            'n_var': 10,
            'depth': 3,
            'truncated': 3,
            'trees': [
                {
                    'type': 'copulas.multivariate.tree.RegularTree',
                    'tree_type': 'regular',
                    'fitted': False
                }
            ],
            'tau_mat': [
                [0, 1],
                [1, 0]
            ],
            'u_matrix': [
                [0, 1],
                [1, 0]
            ],
            'unis': [
                {
                    'type': 'copulas.univariate.kde.KDEUnivariate',
                    'fitted': False
                }
            ]
        }

        # Run
        result = instance.to_dict()

        # Check
        assert result == expected_result

    def test_from_dict(self):
        """from_dict creates a new instance from its parameters."""
        # Setup
        vine_dict = {
            'type': 'copulas.multivariate.vine.VineCopula',
            'vine_type': 'regular',
            'fitted': True,
            'n_sample': 100,
            'n_var': 10,
            'depth': 3,
            'truncated': 3,
            'trees': [
                {
                    'type': 'copulas.multivariate.tree.RegularTree',
                    'tree_type': 'regular',
                    'fitted': False
                }
            ],
            'tau_mat': [
                [0, 1],
                [1, 0]
            ],
            'u_matrix': [
                [0, 1],
                [1, 0]
            ],
            'unis': [
                {
                    'type': 'copulas.univariate.kde.KDEUnivariate',
                    'fitted': False
                }
            ]
        }

        # Run
        instance = Multivariate.from_dict(vine_dict)

        # Check
        assert instance.vine_type == 'regular'
        assert instance.n_sample == 100
        assert instance.n_var == 10
        assert instance.depth == 3
        assert instance.truncated == 3
        assert len(instance.trees) == 1
        assert instance.trees[0].to_dict() == Tree('regular').to_dict()
        assert (instance.tau_mat == np.array([
            [0, 1],
            [1, 0]
        ])).all()
        assert (instance.u_matrix == np.array([
            [0, 1],
            [1, 0]
        ])).all()

    def test_serialization_unfitted_model(self):
        """An unfitted vine can be serialized and deserialized and kept unchanged."""
        # Setup
        instance = VineCopula('regular')

        # Run
        result = VineCopula.from_dict(instance.to_dict())

        # Check
        assert result.to_dict() == instance.to_dict()

    def test_serialization_fit_model(self):
        """A fitted vine can be serialized and deserialized and kept unchanged."""
        # Setup
        instance = VineCopula('regular')
        X = pd.DataFrame(data=[
            [1, 0, 0],
            [0, 1, 0],
            [0, 0, 1]
        ])
        instance.fit(X)

        # Run
        result = VineCopula.from_dict(instance.to_dict())

        # Check
        compare_nested_dicts(result.to_dict(), instance.to_dict())

<<<<<<< HEAD
    @patch('copulas.multivariate.vine.np.random.randint', autospec=True)
    @patch('copulas.multivariate.vine.np.random.uniform', autospec=True)
    def test_sample(self, uniform_mock, randint_mock):
=======
    @patch('copulas.multivariate.vine.VineCopula._sample_row', autospec=True)
    def test_sample(self, sample_mock):
>>>>>>> 2478b3a0
        """After being fit, a vine can sample new data."""
        # Setup
        vine = VineCopula(TreeTypes.REGULAR)
        X = pd.DataFrame([
            [1, 0, 0, 0],
            [0, 1, 0, 0],
            [0, 0, 1, 0],
            [0, 0, 0, 1]
        ], columns=list('ABCD'))
        vine.fit(X)

<<<<<<< HEAD
        uniform_mock.return_value = np.array([0.1, 0.25, 0.5, 0.75])
        randint_mock.return_value = 1
        expected_result = np.array([-1.63155227, -0.16358589, -1.63155227, -1.62583869])

        # Run
        result = vine.sample()

        # Check
        compare_nested_iterables(result, expected_result)

        uniform_mock.assert_called_once_with(0, 1, 4)
        randint_mock.assert_called_once_with(0, 4)

    def test_sample_random_state(self):
        """When random_state is set, the generated samples are always the same."""
        # Setup
        vine = VineCopula(TreeTypes.REGULAR, random_seed=0)
        X = pd.DataFrame([
            [1, 0, 0, 0],
            [0, 1, 0, 0],
            [0, 0, 1, 0],
            [0, 0, 0, 1]
        ])
        vine.fit(X)

        expected_result = np.array([-1.63155227, 0.52773442, -1.63155227, -1.63155227])
=======
        expected_result = pd.DataFrame([
            {'A': 1, 'B': 2, 'C': 3, 'D': 4},
            {'A': 1, 'B': 2, 'C': 3, 'D': 4},
            {'A': 1, 'B': 2, 'C': 3, 'D': 4},
            {'A': 1, 'B': 2, 'C': 3, 'D': 4},
            {'A': 1, 'B': 2, 'C': 3, 'D': 4},
        ])

        sample_mock.return_value = np.array([1, 2, 3, 4])
>>>>>>> 2478b3a0

        # Run
        result = vine.sample(5)

        # Check
<<<<<<< HEAD
        compare_nested_iterables(result, expected_result)
=======
        assert result.equals(expected_result)

        assert sample_mock.call_count == 5
>>>>>>> 2478b3a0
<|MERGE_RESOLUTION|>--- conflicted
+++ resolved
@@ -210,14 +210,35 @@
         # Check
         compare_nested_dicts(result.to_dict(), instance.to_dict())
 
-<<<<<<< HEAD
     @patch('copulas.multivariate.vine.np.random.randint', autospec=True)
     @patch('copulas.multivariate.vine.np.random.uniform', autospec=True)
-    def test_sample(self, uniform_mock, randint_mock):
-=======
+    def test_sample_row(self, uniform_mock, randint_mock):
+        """After being fit, a vine can sample new data."""
+        # Setup
+        instance = VineCopula(TreeTypes.REGULAR)
+        X = pd.DataFrame([
+            [1, 0, 0, 0],
+            [0, 1, 0, 0],
+            [0, 0, 1, 0],
+            [0, 0, 0, 1]
+        ], columns=list('ABCD'))
+        instance.fit(X)
+
+        uniform_mock.return_value = np.array([0.1, 0.25, 0.5, 0.75])
+        randint_mock.return_value = 1
+        expected_result = np.array([-1.63155227, -0.16358589, -1.63155227, -1.62583869])
+
+        # Run
+        result = instance._sample_row()
+
+        # Check
+        compare_nested_iterables(result, expected_result)
+
+        uniform_mock.assert_called_once_with(0, 1, 4)
+        randint_mock.assert_called_once_with(0, 4)
+
     @patch('copulas.multivariate.vine.VineCopula._sample_row', autospec=True)
     def test_sample(self, sample_mock):
->>>>>>> 2478b3a0
         """After being fit, a vine can sample new data."""
         # Setup
         vine = VineCopula(TreeTypes.REGULAR)
@@ -229,19 +250,23 @@
         ], columns=list('ABCD'))
         vine.fit(X)
 
-<<<<<<< HEAD
-        uniform_mock.return_value = np.array([0.1, 0.25, 0.5, 0.75])
-        randint_mock.return_value = 1
-        expected_result = np.array([-1.63155227, -0.16358589, -1.63155227, -1.62583869])
-
-        # Run
-        result = vine.sample()
+        expected_result = pd.DataFrame([
+            {'A': 1, 'B': 2, 'C': 3, 'D': 4},
+            {'A': 1, 'B': 2, 'C': 3, 'D': 4},
+            {'A': 1, 'B': 2, 'C': 3, 'D': 4},
+            {'A': 1, 'B': 2, 'C': 3, 'D': 4},
+            {'A': 1, 'B': 2, 'C': 3, 'D': 4},
+        ])
+
+        sample_mock.return_value = np.array([1, 2, 3, 4])
+
+        # Run
+        result = vine.sample(5)
 
         # Check
         compare_nested_iterables(result, expected_result)
 
-        uniform_mock.assert_called_once_with(0, 1, 4)
-        randint_mock.assert_called_once_with(0, 4)
+        assert sample_mock.call_count == 5
 
     def test_sample_random_state(self):
         """When random_state is set, the generated samples are always the same."""
@@ -255,27 +280,13 @@
         ])
         vine.fit(X)
 
-        expected_result = np.array([-1.63155227, 0.52773442, -1.63155227, -1.63155227])
-=======
-        expected_result = pd.DataFrame([
-            {'A': 1, 'B': 2, 'C': 3, 'D': 4},
-            {'A': 1, 'B': 2, 'C': 3, 'D': 4},
-            {'A': 1, 'B': 2, 'C': 3, 'D': 4},
-            {'A': 1, 'B': 2, 'C': 3, 'D': 4},
-            {'A': 1, 'B': 2, 'C': 3, 'D': 4},
-        ])
-
-        sample_mock.return_value = np.array([1, 2, 3, 4])
->>>>>>> 2478b3a0
-
-        # Run
-        result = vine.sample(5)
-
-        # Check
-<<<<<<< HEAD
-        compare_nested_iterables(result, expected_result)
-=======
-        assert result.equals(expected_result)
-
-        assert sample_mock.call_count == 5
->>>>>>> 2478b3a0
+        expected_result = pd.DataFrame(
+            [[-1.6315522689646478, 0.527734420510573, -1.6315522689646478, -1.6315522689646478]],
+            columns=range(4)
+        )
+
+        # Run
+        result = vine.sample(1)
+
+        # Check
+        assert result.equals(expected_result)