from unittest import TestCase
from unittest.mock import patch

import numpy as np

from copulas.bivariate.base import Bivariate, CopulaTypes
<<<<<<< HEAD
from tests import copula_single_arg_not_one, copula_zero_if_arg_zero
=======
from tests import compare_nested_iterables
>>>>>>> a853cf49


class TestGumbel(TestCase):

    def setUp(self):
        self.copula = Bivariate(CopulaTypes.GUMBEL)
        self.X = np.array([
            [2641.16233666, 180.2425623],
            [921.14476418, 192.35609972],
            [-651.32239137, 150.24830291],
            [1223.63536668, 156.62123653],
            [3233.37342355, 173.80311908],
            [1373.22400821, 191.0922843],
            [1959.28188858, 163.22252158],
            [1076.99295365, 190.73280428],
            [2029.25100261, 158.52982435],
            [1835.52188141, 163.0101334],
            [1170.03850556, 205.24904026],
            [739.42628394, 175.42916046],
            [1866.65810627, 208.31821984],
            [3703.49786503, 178.98351969],
            [1719.45232017, 160.50981075],
            [258.90206528, 163.19294974],
            [219.42363944, 173.30395132],
            [609.90212377, 215.18996298],
            [1618.44207239, 164.71141696],
            [2323.2775272, 178.84973821],
            [3251.78732274, 182.99902513],
            [1430.63989981, 217.5796917],
            [-180.57028875, 201.56983421],
            [-592.84497457, 174.92272693]
        ])

    def test_fit(self):
        """On fit, theta and tau attributes are set."""
        # Setup
        expected_theta = 1.0147
        expected_tau = 0.01449275

        # Run
        self.copula.fit(self.X)
        actual_theta = self.copula.theta
        actual_tau = self.copula.tau

        # Check
        self.assertAlmostEqual(actual_theta, expected_theta, places=3)
        self.assertAlmostEqual(actual_tau, expected_tau)

    def test_probability_density(self):
        """Probability_density returns the probability density for the given values."""
        # Setup
        self.copula.fit(self.X)
        expected_result = 1.003087
        X = np.array([[0.1, 0.5]])

        # Run
        result = self.copula.probability_density(X)

        # Check
        assert isinstance(result, np.ndarray)
        assert np.isclose(result, expected_result).all()

    def test_cumulative_distribution(self):
        """Cumulative_density returns the probability distribution value for a point."""
        # Setup
        self.copula.fit(self.X)
        expected_result = np.array([0.051179])
        X = np.array([[0.1, 0.5]])
        # Run

        result = self.copula.cumulative_distribution(X)

        # Check
        assert isinstance(result, np.ndarray)
        assert np.isclose(result, expected_result).all()

    @patch('copulas.bivariate.base.np.random.uniform')
    def test_sample(self, uniform_mock):
        """Sample use the inverse-transform method to generate new samples."""
        # Setup
        instance = Bivariate(CopulaTypes.GUMBEL)
        instance.tau = 0.5
        instance.theta = instance.compute_theta()

        uniform_mock.return_value = np.array([0.1, 0.2, 0.4, 0.6, 0.8])

        expected_result = np.array([
            [6.080069565509917e-06, 0.1],
            [6.080069565509917e-06, 0.2],
            [6.080069565509917e-06, 0.4],
            [6.080069565509917e-06, 0.6],
            [5.479708204503933e-06, 0.8]
        ])

        expected_uniform_call_args_list = [
            ((0, 1, 5), {}),
            ((0, 1, 5), {})
        ]

        # Run
        result = instance.sample(5)

        # Check
<<<<<<< HEAD
        assert isinstance(result, np.ndarray)
        assert result.shape == (10, 2)

    def test_cdf_zero_if_single_arg_is_zero(self):
        """Test of the analytical properties of copulas on a range of values of theta."""
        # Setup
        instance = Bivariate(CopulaTypes.GUMBEL)
        tau_values = np.linspace(0.0, 1.0, 20)[1: -1]

        # Run/Check
        for tau in tau_values:
            instance.tau = tau
            instance.theta = instance.compute_theta()
            copula_zero_if_arg_zero(instance)

    def test_cdf_value_if_all_other_arg_are_one(self):
        """Test of the analytical properties of copulas on a range of values of theta."""
        # Setup
        instance = Bivariate(CopulaTypes.GUMBEL)
        tau_values = np.linspace(0.0, 1.0, 20)[1: -1]

        # Run/Check
        for tau in tau_values:
            instance.tau = tau
            instance.theta = instance.compute_theta()
            copula_single_arg_not_one(instance)
=======
        compare_nested_iterables(result, expected_result)
        assert uniform_mock.call_args_list == expected_uniform_call_args_list

    def test_sample_random_state(self):
        """If random_state is set, the samples are the same."""
        # Setup
        instance = Bivariate(CopulaTypes.GUMBEL, random_seed=0)
        instance.tau = 0.5
        instance.theta = instance.compute_theta()

        expected_result = np.array([
            [6.08006957e-06, 5.48813504e-01],
            [6.08006957e-06, 7.15189366e-01],
            [6.59562405e-06, 6.02763376e-01],
            [3.59472685e-06, 5.44883183e-01],
            [6.08006957e-06, 4.23654799e-01]
        ])

        # Run
        result = instance.sample(5)

        # Check
        compare_nested_iterables(result, expected_result)
>>>>>>> a853cf49
<|MERGE_RESOLUTION|>--- conflicted
+++ resolved
@@ -4,11 +4,7 @@
 import numpy as np
 
 from copulas.bivariate.base import Bivariate, CopulaTypes
-<<<<<<< HEAD
-from tests import copula_single_arg_not_one, copula_zero_if_arg_zero
-=======
-from tests import compare_nested_iterables
->>>>>>> a853cf49
+from tests import compare_nested_iterables, copula_single_arg_not_one, copula_zero_if_arg_zero
 
 
 class TestGumbel(TestCase):
@@ -112,9 +108,10 @@
         result = instance.sample(5)
 
         # Check
-<<<<<<< HEAD
         assert isinstance(result, np.ndarray)
-        assert result.shape == (10, 2)
+        assert result.shape == (5, 2)
+        compare_nested_iterables(result, expected_result)
+        assert uniform_mock.call_args_list == expected_uniform_call_args_list
 
     def test_cdf_zero_if_single_arg_is_zero(self):
         """Test of the analytical properties of copulas on a range of values of theta."""
@@ -139,9 +136,6 @@
             instance.tau = tau
             instance.theta = instance.compute_theta()
             copula_single_arg_not_one(instance)
-=======
-        compare_nested_iterables(result, expected_result)
-        assert uniform_mock.call_args_list == expected_uniform_call_args_list
 
     def test_sample_random_state(self):
         """If random_state is set, the samples are the same."""
@@ -162,5 +156,4 @@
         result = instance.sample(5)
 
         # Check
-        compare_nested_iterables(result, expected_result)
->>>>>>> a853cf49
+        compare_nested_iterables(result, expected_result)