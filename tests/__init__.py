--- conflicted
+++ resolved
@@ -31,23 +31,15 @@
 
 
 def compare_values_epsilon(first, second, epsilon=10E-6,):
-<<<<<<< HEAD
     """Compare epsilons."""
-    if pd.isnull(first) and pd.isnull(second):
-=======
     if pd.isna(first) and pd.isna(second):
->>>>>>> f606b057
         return True
 
     return abs(first - second) < epsilon
 
 
 def compare_nested_iterables(first, second, epsilon=10E-6):
-<<<<<<< HEAD
     """Compare iterables."""
-=======
-
->>>>>>> f606b057
     assert len(first) == len(second), 'Iterables should have the same length to be compared.'
 
     for index, (_first, _second) in enumerate(zip(first, second)):
