import logging
from unittest import TestCase

import numpy as np
import pandas as pd

<<<<<<< HEAD
from copulas.multivariate.Tree import DirectTree, Edge, RegularTree
from copulas.univariate.KDEUnivariate import KDEUnivariate
=======
from copulas.multivariate.tree import DirectTree, Edge
from copulas.univariate.kde import KDEUnivariate
>>>>>>> 5408653e

LOGGER = logging.getLogger(__name__)


class TestCenterTree(TestCase):
    def setUp(self):
        self.data = pd.read_csv('data/example.csv')
        self.tau_mat = self.data.corr(method='kendall').as_matrix()
        self.u_matrix = np.empty([self.data.shape[0], self.data.shape[1]])
        count = 0
        for col in self.data:
            uni = KDEUnivariate()
            uni.fit(self.data[col])
            self.u_matrix[:, count] = [uni.get_cdf(x) for x in self.data[col]]
            count += 1
        self.tree = DirectTree(0, 3, self.tau_mat, self.u_matrix)

    def test_identify_eds(self):
        e1 = Edge(0, 1, 5, 0.3, 'clayton', 1.5)
        e1.D = [3, 4]
        e2 = Edge(0, 2, 5, 0.3, 'clayton', 1.5)
        e2.D = [3, 4]

        left, right, D = Edge._identify_eds_ing(e1, e2)

        expected = [3, 4, 5]
        self.assertEquals(left, 1)
        self.assertEquals(right, 2)
        self.assertEquals(D, expected)

    def test_first_tree(self):
        self.tree._build_first_tree()
        self.assertEquals(self.tree.edges[0].L, 0)


class TestRegularTree(TestCase):
    def setUp(self):
        self.data = pd.read_csv('data/example.csv')
        self.tau_mat = self.data.corr(method='kendall').as_matrix()
        self.u_matrix = np.empty([self.data.shape[0], self.data.shape[1]])
        count = 0
        for col in self.data:
            uni = KDEUnivariate()
            uni.fit(self.data[col])
            self.u_matrix[:, count] = [uni.get_cdf(x) for x in self.data[col]]
            count += 1
        self.trees = []
        self.trees.append(RegularTree(0, 3, self.tau_mat, self.u_matrix))

    def test_likelihood(self):
        uni_matrix = np.array([[1, 2, 3]])
        value, new_u = self.trees[0].get_likelihood(uni_matrix)
        self.assertAlmostEquals(value, -16.6351, places=3)

    def test_get_constraints(self):
        first_tree = self.trees[0]
        first_tree._get_constraints()
        self.assertEquals(first_tree.edges[0].neighbors, [1])
        self.assertEquals(first_tree.edges[1].neighbors, [0])

    def test_get_tau_matrix(self):
        self.tau = self.trees[0].get_tau_matrix()
        test = np.isnan(self.tau)
        self.assertFalse(test.all())

    # def test_second_tree(self):
    #     tau = self.trees[0].get_tau_matrix()
    #     second_tree = RegularTree(1, 2, tau, self.trees[0])
    #     print(second_tree)
    #     uni_matrix = np.array([[1, 2, 3]])
    #     first_value, new_u = self.trees[0].get_likelihood(uni_matrix)
    #     second_value, new_u = second_tree.get_likelihood(new_u)
    #     self.assertAlmostEquals(second_value, -17.328, places=3)<|MERGE_RESOLUTION|>--- conflicted
+++ resolved
@@ -4,13 +4,8 @@
 import numpy as np
 import pandas as pd
 
-<<<<<<< HEAD
-from copulas.multivariate.Tree import DirectTree, Edge, RegularTree
-from copulas.univariate.KDEUnivariate import KDEUnivariate
-=======
 from copulas.multivariate.tree import DirectTree, Edge
 from copulas.univariate.kde import KDEUnivariate
->>>>>>> 5408653e
 
 LOGGER = logging.getLogger(__name__)
 
